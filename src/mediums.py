#!/usr/bin/env python3
# -*- coding: utf-8 -*-
"""
Created on Mon Mar 14 15:55:58 2022



@author: ja17375
"""
import numpy as np

from hudson import hudson_complex_c, approx_q_values, calculate_u_coefficiants
from chapman import chapman_ani
from christoffel import calc_velocity_and_attenuation

class IsoMedium:
    '''
    Isotropic medium 
    
    Stores/populates/generates physical properties. Either velocities or elastic modulii can be provided 
    '''
    def __init__(self, **kwargs):
        '''
        Initialised Class. Sets name of medium as attribute.
        
        Can either provide vp, vs; lam, mu or kappa, mu to initialise.
        '''
        self.rho = kwargs['rho'] # Density must be in kg/m3
        
        if 'vp' in kwargs.keys():
            self.set_from_velocity(kwargs['vp'], kwargs['vs'])
        elif 'kappa' in kwargs.keys():
            self.set_from_kappa_mu(kwargs['kappa'], kwargs['mu'])
        elif 'lam' in kwargs.keys():
            self.set_from_lam_mu(kwargs['lam'], kwargs['mu'])
        else:
            raise ValueError('Must provide kwargs for one of (vp, vs), (lam, mu), (kappa, mu)')
        # Call set_from functions to add physical params 
        
        
    def set_from_velocity(self, vp, vs):
        '''
        Define elastic properties (lambda, mu, kappa) from observed velocties 
        
        Parameters
        ----------
        vp : float
            Compressional (P) wave velocity in m/s2
        vs : float
            Shear wave velocity in m/s2
        '''
        self.vp = vp
        self.vs = vs
        self.mu = self.rho*vs**2
        self.lam = self.rho*vp**2 - 2*self.mu
        self.kappa = self.lam + (2/3)*self.mu
        
    def set_from_lam_mu(self, lam, mu):
        '''
        Define velocities and kappa from a known lambda, mu and density

        Parameters
        ----------
        lam : float
            1st lamee parameter
        mu : float
            shear modulus
        Returns
        -------
        None.
        
        '''
        self.lam = lam
        self.mu = mu
        self.kappa = lam + (2/3)*mu
        self.vp = np.sqrt((lam - 2*mu)/self.rho)
        self.vs = np.sqrt(mu/self.rho)
        
    def set_from_kappa_mu(self, kappa, mu):
        '''
        Define velocities and kappa from a known kappa (bulk modulus), mu (shear modulus) and density

        Parameters
        ----------
        kappa : float
            bulk modulus
        mu : float
            shear modulus
        Returns
        -------
        None.
        
        '''
        self.lam = kappa - (2/3)*mu
        self.mu = mu
        self.kappa = kappa
        self.vp = np.sqrt((self.lam - 2*mu)/self.rho)
        self.vs = np.sqrt(mu/self.rho)

class AnisotropicMedium:
    '''
    Anistotrpic solid medium 

    To-Dos

    Re-organise Classes to allow for a generic anisotropic medium (which can or cannot have specified imaginary components)
    Want to be able to handle both LPO and SPO anisotopies
    Add a rough elasticDB style function to pre-populate if requetsed
    Calculate dt* for assumaed constant Q
    Absorb calculation of dt* into Class
    Make a ElasticTensor Class that handles the anisotorpy/rotation/decomposition aspects
    Seperate Medium/Material class that holds other properties (denisty, thickness etc.)
    edit
    '''

class CrackedSolid:
    '''
    Defines parameterisation of a cracked solid
    '''
    def __init__(self, Solid, Fill, model, **kwargs):
        self.Solid = Solid
        self.Fill = Fill
        self.aspect = kwargs['aspect']
        if model == 'hudson':
            self.set_hudson_params(kwargs['cden'], kwargs['crad'], kwargs['aspect'])
        elif model == 'chapman':
            self.set_chapman_param(kwargs)
        else:
            raise ValueError(f'Unknown model <{model}>')
      
    def set_hudson_params(self, density, radii, aspect):
        '''
        Sets up parameters for Hudson Modelling, this model only relies on crack density
        
        Parameters
        ----------
        density : float
            crack density [-]
        radii : float 
            crack radii [-]
        aspect : float
            crack aspect ratio [-]
        
        Returns
        -------
        None
        '''
        self.cden = density
        self.crad = radii
        self.vol_frac = np.pi*aspect*density
        self.rho_eff = self.vol_frac*self.Fill.rho + (1- self.vol_frac)*self.Solid.rho

    def calc_hudson_tensor(self, freq):
        '''
        Calculates the frequency dependent complex elastic tensor using 
        Crampin (1984)'s implementation of Hudson modelling
        If more than one frequency is given returns a 3-D array of complex tensors.
    
        Parameters
        ----------
        freq : array
            frequencies of interest
    
        Returns
        -------
        cmplx_c : array
            complex elastic tensor
    
        '''
        self.cmplx_c = hudson_complex_c(self.Solid.lam, self.Solid.mu, self.Solid.rho, 
                                   self.Fill.kappa, self.Fill.mu, self.cden, self.crad,
                                   self.aspect, freq)

    def set_chapman_param(self, params):
        
        self.cden = params['cden']
        self.fden = params['fden']
        self.flen = params['flen']
        self.por = params['por']
        self.tau_m = params['tau_m']
        self.rho_eff = self.por*self.Fill.rho + (1- self.por)*self.Solid.rho
        if 'visc_f' not in params:
            self.visc_f = 1
        else :
            self.visc_f = params['visc_f']
    
    def calc_chapman_tensor(self, freq):
        '''
        Calculate a frequency dependent elastic tensor using Chapman (2003)'s squirt flow model

        Parameters
        ----------
        freq : float
            frequency of interest
        Returns
        -------
        cmplx_c : array
            squirt flow elastic tensor
        '''
        self.cmplx_c = chapman_ani(freq, self.Solid.lam, self.Solid.mu, self.Fill.kappa,
                                   self.visc_f, self.aspect, self.cden, self.fden, self.flen,
                                   self.por, self.tau_m)


    def hudson_approx_attenuation(self, theta, freq):
        '''
        Approximates attenuation using Hudsons's forumulas as described in 
        Crampin (1984) eqn. 5'

        Parameters:
        ----------
        theta : 
            propagtion angle relative to fracture normal (0 = fracture perpendicular)
        freq : float
            frequency of interest
        Returns:
        ----------
        qp_inv:
            1/Qp evaluated for an input theta
        qsr_inv:
            1/Qsr (radial shear-wave)
        qsp_inv: 
            1/Qsp (ray perpendicular shear-wave)
        '''
        u11, u33 = calculate_u_coefficiants(self.Solid.lam, self.Solid.mu,
                                            self.Fill.kappa, self.Fill.mu,
                                            self.aspect)
        qp_inv, qsr_inv, qsp_inv = approx_q_values(theta, freq, self.cden, self.crad, self.Solid.vp,
                                                    self.Solid.vs, u11, u33)
        return qp_inv, qsr_inv, qsp_inv
 
    def calc_velocity_and_attenuation(self, incs, azis):
        '''
<<<<<<< HEAD
        Solves christoffel equation for rays propagating at theta degrees from the crack normal.

        Parameters:
        ----------
=======
        Solves christoffel equation for rays propagating at a given inclination and azimuth.

        Makes function from christoffel.py inbuilt

        Parameters
        -----------
>>>>>>> b6f7479a
        incs : 1-d numpy array
            inclination angles of interest in range 0-90. inc = 0 is horizontal propoagation, inc = 90 is vertical
        azis : 1-d numpy array
            azimuths of interest in range 0-360.
        
        Returns:
        ----------
        velocity : nd-array
            seismic velocities for P, S1, S2 return in shape (3,nincs, nazis)
        attenuation : nd-array
            1/Q values for P, S1, S2 return in shape (3,nincs, nazis)
<<<<<<< HEAD
        fast_polarisations : nd-array
            S1 polarisation vector for each inclination and azimuth

=======
        fast_pol : nd-array
            S1 polarisation vector for each inclination and azimuth
>>>>>>> b6f7479a
        '''
        
        velocity, attenuation, fast_pol = calc_velocity_and_attenuation(self.cmplx_c, self.rho_eff, incs, azis)
        return velocity, attenuation, fast_pol

    def rotate_tensor(self, alpha, beta, gamma, inplace=False):
        '''
        Takes elastic tensor and rotates it about X1, X2, X3 axes. 

        Rotations are applied in order X1, X2, X3

        Parameters:
        ----------
        alpha : float
            rotation angle about X1 axis
        beta : float 
            rotation angle about X2 axis
        gamma : float
            rotation angle about X3 
        inplace : bool
            switch for if rotate elastic tensor should be returned in place
        
        Returns:
        ----------
        cmplx_c_rot :
            rotated complex elastic tensor (taken from self.cmplx_c)
        '''
        rad_alpha = np.deg2rad(alpha)
        rad_beta = np.deg2rad(beta)
        rad_gamma = np.deg2rad(gamma)
        cmplx_c_rot = _rotate_tensor(self.cmplx_c, rad_alpha, rad_beta, rad_gamma)
        if inplace==True:
            self.cmplx_c = cmplx_c_rot
        
        return cmplx_c_rot

def _rotate_tensor(c, alpha ,beta, gamma):
    '''
    Adapted from MS_rot3

    Angles are given in degrees and correspond to yaw, -dip and aximuth,
    respectvly. The rotations are applied in order, ie: alpha, then beta
    then gamma (by default).
    
    Unlike MS_rot3 this function only handles a single rotation of a single matrix.
    Rotations are always applied in the order alpha, beta, gamma

     Parameters:
    ----------
    c : array, shape (6,6)
        elastic tensor to rotate
    alpha : float
        rotation angle about X1 axis
    beta : float 
        rotation angle about X2 axis
    gamma : float
        rotation angle about X3 
    inplace : bool
        switch for if rotate elastic tensor should be returned in place
    
    Returns:
    ----------
    cr :
        rotated elastic tensor
    '''

    rot_order = [0, 1, 2]
    rot_mats = np.zeros((3,3,3)) 
    # rot_mats is 3D array holding rotation matrices for alpha, beta, gamaa
    # this allows us to support different rotation orders in theory
    rot_mats[0,:,:] = np.array([[1, 0, 0 ], [0, np.cos(alpha), np.sin(alpha)], [0, -1*np.sin(alpha), np.cos(alpha)]])
    rot_mats[1,:,:] = np.array([[np.cos(beta), 0, -1*np.sin(beta)], [0, 1, 0 ], [np.sin(beta), 0, np.cos(beta)]])
    rot_mats[2,:,:] = np.array([[np.cos(gamma), np.sin(gamma), 0 ], [-1*np.sin(gamma), np.cos(gamma), 0], [0, 0, 1]])

    rot_mat = rot_mats[rot_order[2],:,:] @ rot_mats[rot_order[1],:,:] @ rot_mats[rot_order[0],:,:]

    cr = _rotR(c, rot_mat)
    return cr 

def _rotR(C, R):
    '''
    Rotate a elastic tensor in Voight notated (6x6) form by a (3x3) rotation matrix

    Ported from MS_rotR, which is intended to be an under-the-hood function

    Routines are from 'Applied Mechanics of Solids' by Allen F. Bower, Chapter 3, 2010

    Parameters:
    ----------
    C : array 
        elastic tensor to rotate
    R : array
        roation matrix
    Returns:
    ----------
    CR : array 
        rotated elastic tensor
    '''
    # Form the K matrix (based on Bower (2010) [http://solidmechanics.org/Text/Chapter3_2/Chapter3_2.php]

    K = np.zeros((6,6))

    k1 = R**2 # k1 is each element of rotation matrix squared

    k2 = np.array([
                [R[0,1]*R[0,2], R[0,2]*R[0,0], R[0,0]*R[0,1]],
                [R[1,1]*R[1,2], R[1,2]*R[1,0], R[1,0]*R[1,1]],
                [R[2,1]*R[2,2], R[2,2]*R[2,0], R[2,0]*R[2,1]],
                  ])

    k3 = np.array([
                [R[1,0]*R[2,0], R[1,1]*R[2,1], R[1,2]*R[2,2]],
                [R[2,0]*R[0,0], R[2,1]*R[0,1], R[2,2]*R[0,2]],
                [R[0,0]*R[1,0], R[0,1]*R[1,1], R[0,2]*R[1,2]]
                ])

    k4 = np.array([
                [R[1,1]*R[2,2] + R[1,2]*R[2,1], R[1,2]*R[2,0] + R[1,0]*R[2,2], R[1,0]*R[2,1] + R[1,1]*R[2,0]],
                [R[2,1]*R[0,2] + R[2,2]*R[0,1], R[2,2]*R[0,0] + R[2,0]*R[0,2], R[2,0]*R[0,1] + R[2,1]*R[0,0]],
                [R[0,1]*R[1,2] + R[0,2]*R[1,1], R[0,2]*R[1,0] + R[0,0]*R[1,2], R[0,0]*R[1,1] + R[0,1]*R[1,0]]
                ])

    K[0:3, 0:3] = k1
    K[0:3, 3:] = 2*k2
    K[3:, 0:3] = k3
    K[3:, 3:] = k4
    # print(R)

    CRa = K @ C 
    CR = CRa @ np.transpose(K)

    return CR <|MERGE_RESOLUTION|>--- conflicted
+++ resolved
@@ -231,19 +231,12 @@
  
     def calc_velocity_and_attenuation(self, incs, azis):
         '''
-<<<<<<< HEAD
-        Solves christoffel equation for rays propagating at theta degrees from the crack normal.
-
-        Parameters:
-        ----------
-=======
         Solves christoffel equation for rays propagating at a given inclination and azimuth.
 
         Makes function from christoffel.py inbuilt
 
         Parameters
         -----------
->>>>>>> b6f7479a
         incs : 1-d numpy array
             inclination angles of interest in range 0-90. inc = 0 is horizontal propoagation, inc = 90 is vertical
         azis : 1-d numpy array
@@ -255,14 +248,8 @@
             seismic velocities for P, S1, S2 return in shape (3,nincs, nazis)
         attenuation : nd-array
             1/Q values for P, S1, S2 return in shape (3,nincs, nazis)
-<<<<<<< HEAD
-        fast_polarisations : nd-array
-            S1 polarisation vector for each inclination and azimuth
-
-=======
         fast_pol : nd-array
             S1 polarisation vector for each inclination and azimuth
->>>>>>> b6f7479a
         '''
         
         velocity, attenuation, fast_pol = calc_velocity_and_attenuation(self.cmplx_c, self.rho_eff, incs, azis)
