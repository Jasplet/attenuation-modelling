#!/usr/bin/env python3
# -*- coding: utf-8 -*-
"""
Created on Fri Mar 18 16:50:54 2022

@author: ja17375
"""

import numpy as np

<<<<<<< HEAD

def chapman_anic():
=======
def chapman_ani(f, lam, mu, bulk_f, visc_f, aspect, cden, fden,
                frac_length, por, tau, grainsize=120e-6):
>>>>>>> a47c1933
    '''
    Calculates a hexagonal, frequency dependent, complex elastic tensor C using 
    Mark Chapman's 2003 squirt flow model. This implementation assumes a fully saturated
    cracked solid
    
    Parameters
    ----------
    f : float
        frequency [Hz]
    lam : float 
        1st Lame parameter of the uncracked solid [Pa]
    mu : float
        shear modulus of the uncracked solid [Pa]
    bulk_f : float
        bulk modulus of the crack fill [Pa]
    visc_f : float 
        viscosity of the crack fill fluid [Pa.s]
    aspect : float
        aspect ratio of the crack [-]
    cden : float
        micro-scale crack density [-]
    fden : float 
        meso-scale fracture density [-]
    frac_length : float
        meso-scale fracture length [m]
    por : float
        total (measured/modelled) porosity of the medium
    tau : float
        grain-scale relaxation time (inverse of squirt flow frequency) at full saturation

    Returns
    -------
    c : array-like
        the frequency dependent complex elastic tensor for the medium described
        by the input parameters. c is returned as a 6x6 array.
    '''
    omega = 2*np.pi*f
    cpor, ppor, fpor = split_porosity(por, cden, fden, aspect)
    sigma_c, bulk_c = calc_crack_parameters(lam, mu, bulk_f, aspect)
    tau_m, tau_f = calc_taus(bulk_c, visc_f, tau, frac_length, grainsize)
    gamma, gamma_prime = calc_gammas(lam, mu, bulk_f, bulk_c)
    gamma = 10 
    gamma_prime = 1
    d1, d2 = calc_d_terms(gamma, gamma_prime, bulk_c, tau_m, tau_f, cpor, ppor, fpor, aspect, omega)
    f1, f2 = calc_f_terms(d1, d2, gamma, gamma_prime, bulk_c, tau_m, tau_f, cpor, ppor, aspect, omega)
    g1, g2, g3 = calc_g_terms(d1, d2, gamma, gamma_prime, bulk_c, tau_m, omega)
    c = calc_chapman_tensor(lam, mu, aspect, sigma_c, cpor, ppor, fpor, d1, d2, f1, f2, g1, g2, g3) 
    return c

def calc_chapman_tensor(lam, mu, aspect, sigma_c, cpor, ppor, fpor, d1, d2, f1, f2, g1, g2, g3):
    '''
    Uses Chapaman's equations to caclualte the elastic constants and form them into 
    a 6x6 elastic tenor with hexagonal symettry.
    
    Parameters
    ----------
    lam : float 
        1st Lame parameter of the uncracked solid [Pa]
    mu : float
        shear modulus of the uncracked solid [Pa]
    aspect : float
        aspect ratio of the crack [-]
    sigma_c : float
        normal stress acting on crack faces [Pa]
    cpor : float
        porosity (or volume fraction) associated with micro-scale cracks
    ppor : float
        porosity (or volume fraction) associated with pores
    fpor : float
        porosity (or volume fraction) associated with meso-scale fractures
    d1 : float 
        Chapman's D1 parameter
    d2 : float
        Chapman's D2 parameter
    f1 : float
        Chapman's F1 parameter
    f2 : float
        Chapman's F2 parameter
    g1 : float
        Chapman's G1 parameter
    g2 : float 
        Chapman's G2 parameter
    g3 : float
        Chapman's G3 parameter
        
    Returns
    -------
    c : array-like
        the frequency dependent complex elastic tensor for the medium described
        by the input parameters. c is returned as a 6x6 array. 
    '''
    c11 = calc_c11(lam, mu, aspect, sigma_c, cpor, ppor, fpor,
                   d1, d2, f1, f2, g1, g2, g3)
    c12 = calc_c12(c11, lam, mu, aspect, sigma_c, cpor, ppor, fpor,
                   d1, d2, f1, f2, g1, g2, g3)
    c33 = calc_c33(lam, mu, aspect, sigma_c, cpor, ppor, fpor,
                   d1, d2, f1, f2, g1, g2, g3)
    c13 = calc_c13(c11, c33, lam, mu, aspect, sigma_c, cpor, ppor, fpor,
                   d1, d2, f1, f2, g1, g2, g3)
    c44 = calc_c44(lam, mu, aspect, sigma_c, cpor, ppor, fpor, g1)
    c66 = (1/2)*(c11 - c12)
    C = np.array([[c11, c12, c13,   0,   0,   0],
                  [c12, c11, c13,   0,   0,   0],
                  [c13, c13, c33,   0,   0,   0],
                  [  0,   0,   0, c44,   0,   0],
                  [  0,   0,   0,   0, c44,   0],
                  [  0,   0,   0,   0,   0, c66]])
    return C

# Calculate complex elastic constants 

def calc_c11(lam, mu, aspect, sigma_c, cpor, ppor, fpor, d1, d2, f1, f2, g1, g2, g3):
    '''
    Calculates the elastic constant c11 (or c1111 in ijkl notation) using
    equation 51 of Chapman (2003)
    
    Parameters
    ----------
    lam : float 
        1st Lame parameter of the uncracked solid [Pa]
    mu : float
        shear modulus of the uncracked solid [Pa]
    aspect : float
        aspect ratio of the crack [-]
    sigma_c : float
        normal stress acting on crack faces [Pa]
    cpor : float
        porosity (or volume fraction) associated with micro-scale cracks
    ppor : float
        porosity (or volume fraction) associated with pores
    fpor : float
        porosity (or volume fraction) associated with meso-scale fractures
    d1 : float 
        Chapman's D1 parameter
    d2 : float
        Chapman's D2 parameter
    f1 : float
        Chapman's F1 parameter
    f2 : float
        Chapman's F2 parameter
    g1 : float
        Chapman's G1 parameter
    g2 : float 
        Chapman's G2 parameter
    g3 : float
        Chapman's G3 parameter

    Returns 
    ------- 
    c11 : float
        complex elastic constant c11 (or c1111) [Pa]
    '''
    l2 = lam**2 + (4/3)*(lam*mu) + (4/5)*mu**2
    v = calc_poisson_ratio(lam, mu)
    kappa = lam +(2/3)*mu
    ccor_a = l2/sigma_c + mu*(32/15)*(1 - v)/((2 -v)*np.pi*aspect)
    ccor_b = (l2/sigma_c + kappa)*g1 
    ccor_c = ((3*kappa**2)/sigma_c + kappa)*g2
    ccor_d = (kappa/sigma_c + 1)*lam*g3
    ccor = ccor_a - ccor_b - ccor_c - ccor_d
    #porosity corrections
    pcor_a = 3*lam**2 + 4*lam*mu + (mu**2)*(36+20*v)/(7-5*v)
    pcor_b = (1 + 0.75*(kappa/mu))*(3*kappa*d1 + lam*d2)
    pcor = (3/(4*mu))*((1 - v)/(1 + v))*pcor_a - pcor_b
    # fracture correction
    fcor = (lam**2/sigma_c) - 3*f1*((lam*kappa)/sigma_c + kappa) - f2*(lam**2 / sigma_c + lam)
    # Combine for c11
    c11 = (lam + 2*mu) - cpor*ccor - ppor*pcor - fpor*fcor
    return c11

def calc_c33(lam, mu, aspect, sigma_c, cpor, ppor, fpor, d1, d2, f1, f2, g1, g2, g3):
    '''
    Calculates the elastic constant c33 (or c33 in ijkl notation) using
    equation 52 of Chapman (2003)
    
    Parameters
    ----------
    lam : float 
        1st Lame parameter of the uncracked solid [Pa]
    mu : float
        shear modulus of the uncracked solid [Pa]
    aspect : float
        aspect ratio of the crack [-]
    sigma_c : float
        normal stress acting on crack faces [Pa]
    cpor : float
        porosity (or volume fraction) associated with micro-scale cracks
    ppor : float
        porosity (or volume fraction) associated with pores
    fpor : float
        porosity (or volume fraction) associated with meso-scale fractures
    d1 : float 
        Chapman's D1 parameter
    d2 : float
        Chapman's D2 parameter
    f1 : float
        Chapman's F1 parameter
    f2 : float
        Chapman's F2 parameter
    g1 : float
        Chapman's G1 parameter
    g2 : float 
        Chapman's G2 parameter
    g3 : float
        Chapman's G3 parameter

    Returns 
    ------- 
    c33 : float
        complex elastic constant c11 (or c3333) [Pa]
    '''
    l2 = lam**2 + (4/3)*(lam*mu) + (4/5)*mu**2
    v = calc_poisson_ratio(lam, mu)
    kappa = lam + (2/3)*mu    
    #crack correction
    ccor_a = l2/sigma_c + mu*(32/15)*(1 - v)/((2 -v)*np.pi*aspect)
    ccor_b = (l2/sigma_c + kappa)*g1
    ccor_c = g2*3*kappa*(1 + (kappa/sigma_c))
    ccor_d = g3*((lam + 2*mu)*kappa/sigma_c + lam + 2*mu)
    ccor = ccor_a - ccor_b - ccor_c - ccor_d
    # Porosity correction
    pcor_a = 3*lam**2 + 4*lam*mu + (mu**2)*(36+20*v)/(7-5*v)
    pcor_b = (1 + (3*kappa)/(4*mu))*(3*kappa*d1 + (lam + 2*mu)*d2)
    pcor = (3/(4*mu))*((1 - v)/(1 + v))*pcor_a - pcor_b
    # Fracture correction
    fcor_a = 3*f1*kappa*(((lam + 2*mu)/sigma_c) + 1)
    fcor_b = f2*(lam + 2*mu + ((lam + 2*mu)**2)/sigma_c)
    fcor = ((lam + 2*mu)**2)/sigma_c - fcor_a - fcor_b
    # combine for c33
    c33 = (lam + 2*mu) - cpor*ccor - ppor*pcor - fpor*fcor
    return c33

def calc_c44(lam, mu, aspect, sigma_c, cpor, ppor, fpor, g1):
    '''
    Calculates the elastic constant c44 (or c2323 in ijkl notation) using
    equation 54 of Chapman (2003)

    Parameters
    ----------
    lam : float 
        1st Lame parameter of the uncracked solid [Pa]
    mu : float
        shear modulus of the uncracked solid [Pa]
    aspect : float
        aspect ratio of the crack [-]
    sigma_c : float
        normal stress acting on crack faces [Pa]
    cpor : float
        porosity (or volume fraction) associated with micro-scale cracks
    ppor : float
        porosity (or volume fraction) associated with pores
    fpor : float
        porosity (or volume fraction) associated with meso-scale fractures
    g1 : float
        Chapman's g1 parameter

    Returns 
    ------- 
    c44 : float
        complex elastic constant c44 (or c2323) [Pa]
    '''
    v = calc_poisson_ratio(lam, mu)
    # crack correction
    ccor_a = (4/15)*((mu**2)/sigma_c)*(1 - g1)
    ccor_b = (8/5)*mu*(1 - v)/((2 - v)*np.pi*aspect)
    ccor = ccor_a + ccor_b
    # porosity correction
    pcor = 15*mu*(1 - v)/(7 - 5*v)
    # fracture correction
    fcor = 4*(1 - v)*mu/((2 - v)*np.pi*aspect)
    # combine for c44
    c44 = mu - cpor*ccor - ppor*pcor - fpor*fcor

    return c44

def calc_c12(c11, lam, mu, aspect, sigma_c, cpor, ppor, fpor, d1, d2, f1, f2, g1, g2, g3):
    '''
    Calculates the elastic constant c12 (or c1122 in ijkl notation) using
    equation 56 of Chapman (2003)

    Parameters
    ----------
    lam : float 
        1st Lame parameter of the uncracked solid [Pa]
    mu : float
        shear modulus of the uncracked solid [Pa]
    aspect : float
        aspect ratio of the crack [-]
    sigma_c : float
        normal stress acting on crack faces [Pa]
    cpor : float
        porosity (or volume fraction) associated with micro-scale cracks
    ppor : float
        porosity (or volume fraction) associated with pores
    fpor : float
        porosity (or volume fraction) associated with meso-scale fractures
    d1 : float 
        Chapman's D1 parameter
    d2 : float
        Chapman's D2 parameter
    f1 : float
        Chapman's F1 parameter
    f2 : float
        Chapman's F2 parameter
    g1 : float
        Chapman's G1 parameter
    g2 : float 
        Chapman's G2 parameter
    g3 : float
        Chapman's G3 parameter

    Returns 
    ------- 
    c12 : float
        complex elastic constant c12 (or c1122) [Pa]
    '''
    v = calc_poisson_ratio(lam, mu)
    l3 = 4*(lam**2 + (4/3)*(lam*mu) + (8/15)*mu**2)
    kappa = lam + (2/3)*mu
    # crack correction
    ccor_a = l3/sigma_c + (32/15)*(mu)*((1 - v)/((2 - v)*np.pi*aspect))
    ccor_b = (l3/sigma_c + 4*kappa)*g1
    ccor_c = 12*kappa*(1 + kappa/sigma_c)*g2
    ccor_d = 4*lam*(1 + kappa/sigma_c)*g3
    ccor = ccor_a - ccor_b - ccor_c - ccor_d
    # porosity correction
    pcor_a = 12*lam**2 + 16*lam*mu + (mu**2)*(64/(7 - 5*v))
    pcor_b = (2 + (3*kappa)/(2*mu))*(6*kappa*d1 + 2*lam*d2)
    pcor = (3/(4*mu))*((1 - v)/(1 + v))*pcor_a - pcor_b
    # fracture correction
    fcor_a = (4*lam**2)/sigma_c 
    fcor_b = 12*kappa*(1 + lam/sigma_c)*f1
    fcor_c = 4*lam*(1 + lam/sigma_c)*f2
    fcor = fcor_a - fcor_b - fcor_c
    # Solve a re-arranged version of equation 56
    c12 = 0.5*(4*(lam + mu) - 2*c11 - cpor*ccor - ppor*pcor - fpor*fcor)
    return c12

def calc_c13(c11, c33, lam, mu, aspect, sigma_c, cpor, ppor, fpor, d1, d2, f1, f2, g1, g2, g3):
    '''
    Calculates the elastic constant c13 (or c1133 in ijkl notation) using
    equation 60 of Chapman (2003)

    Parameters
    ----------
    lam : float 
        1st Lame parameter of the uncracked solid [Pa]
    mu : float
        shear modulus of the uncracked solid [Pa]
    aspect : float
        aspect ratio of the crack [-]
    sigma_c : float
        normal stress acting on crack faces [Pa]
    cpor : float
        porosity (or volume fraction) associated with micro-scale cracks
    ppor : float
        porosity (or volume fraction) associated with pores
    fpor : float
        porosity (or volume fraction) associated with meso-scale fractures
    d1 : float 
        Chapman's D1 parameter
    d2 : float
        Chapman's D2 parameter
    f1 : float
        Chapman's F1 parameter
    f2 : float
        Chapman's F2 parameter
    g1 : float
        Chapman's G1 parameter
    g2 : float 
        Chapman's G2 parameter
    g3 : float
        Chapman's G3 parameter

    Returns 
    ------- 
    c13 : float
        complex elastic constant c13 (or c1133) [Pa]
    '''
    v = calc_poisson_ratio(lam, mu)
    l3 = 4*(lam**2 + (4/3)*(lam*mu) + (8/15)*mu**2)
    kappa = lam + (2/3)*mu
    # crack correction
    ccor_a = l3/sigma_c + (32*mu*(1 - v)/(15*(2 - v)*np.pi*aspect))
    ccor_b = ((l3/sigma_c) + 4*kappa)*g1
    ccor_c = 12*kappa*(1+(kappa/sigma_c))*g2
    ccor_d = 4*(lam + mu)*(1 + kappa/sigma_c)*g3
    ccor = ccor_a - ccor_b - ccor_c - ccor_d
    # porosity correction
    pcor_a = (3/(4*mu))*((1 - v)/(1 + v))*(12*lam**2 + 16*lam*mu + (64/(7 - 5*v))*(mu**2))
    pcor_b = (2 + 1.5*(kappa/mu))*(6*kappa*d1 + 2*(lam+mu)*d2)
    pcor = pcor_a - pcor_b
    # fracture correction
    fcor_a = 4*((lam+mu)**2)/sigma_c
    fcor_b = 12*kappa*(1 + (lam + mu)/sigma_c)*f1
    fcor_c = 4*(((lam+mu)**2)/sigma_c + lam + mu)*f2
    fcor = fcor_a - fcor_b - fcor_c
    # Solve a re-arranged version of equation 60 for c13
    c13 = 2*(lam + mu) - 0.5*(c11 + c33 + cpor*ccor + ppor*pcor + fpor*fcor)
    return c13

# "Under the hood" functions

def calc_taus(bulk_c, visc_f, tau, frac_length, grainsize):
    '''
    Calculates to mineral tau_m and fracture, tau_f, scale relaxation times. 
    
    N.B in a partially saturated case bulk_c should be sig_c/bulk_f and does not
    use the effictive bulkmodulus of the fluid+gas mixture.
    In our fully saturated case tau_m = tau, but I am leaving this in here for if/when
    we want to modify to account for partial saturation.
    
    Parameters
    ----------
    bulk_c : float
        parameter Kc from Chapman (2003)
    visc_f : float
        fluid crack fill viscosity [Pa.s]
    tau : float
        fully saturated mineral (grain-scale) relaxation time [s]
    frac_length : float
        meso-scale fracture length [m]
    grainsize : float
        size of mineral grains [m]

    Returns
    -------
    tau_m : float
        mineral relaxation time [s]
    tau_f : float
        fracture relaxation time [s]
    '''
    p0 = (1 + bulk_c)*visc_f/tau 

    tau_m = ((1 + bulk_c)*visc_f)/p0 
    tau_f = frac_length*tau_m/grainsize
    return tau_m, tau_f

def calc_gammas(lam, mu, bulk_f, bulk_c):
    '''
    Calculates the terms gamma and gamma prime using equations 21 annd 22
    of Chapman (2003)

    Parameters
    ----------
    lam : float 
        1st Lame parameter of the uncracked solid [Pa]
    mu : float
        shear modulus of the uncracked solid [Pa]
    bulk_f : float
        bulk modulus of the crack fill [Pa]
    bulk_c : float
        parameter Kc from Chapman (2003)

    Returns
    -------
    gamma : float
        Chapman (2003)'s gamma parameter
    gamma_prime : float
        Chapman (2003)'s gamma prime parameter
    '''
    v = calc_poisson_ratio(lam, mu)
    kp = 4*mu/(3*bulk_f)
    gamma = (3 * np.pi * (1 + kp))/(8*(1 - v)*(1 - bulk_c))
    gamma_prime = gamma*((1-v)/(1+v))*(1/(1+kp))
    return gamma, gamma_prime

def split_porosity(por, cden, fden, aspect):
    '''
    Calculates the crack and fracture porosity, which contribute to the overall porosity.

    Parameters
    ----------
    por : float
        total porosity of the medium
    cden : float
        micro-crack density
    fden : float
        meso-scale fracture density
    aspect : float
        aspect ratio of cracks

    Returns
    -------
    cpor : float
        porosity (or volume fraction) associated with micro-scale cracks
    ppor : float
        porosity (or volume fraction) associated with pores
    fpor : float
        porosity (or volume fraction) associated with meso-scale fractures
    '''
    cpor=4/3*np.pi*cden*aspect; # crack porosity
    fpor=4/3*np.pi*fden*aspect; # fracture porosity
    ppor=por-cpor-fpor; # pore porosity
    return cpor, ppor, fpor 

def calc_poisson_ratio(lam, mu):
    '''
    Calculate poissons ratio
    
    Parameters
    ----------
    lam : float
        1st lamee parameter of the uncracked solid
    mu : float
        shear modulus of the uncracked solid
    
    Returns
    -------
    v : float
        Poisson's ratio of the two elastic modulii
    '''
    v = lam / (2*lam + 2*mu)
    return v

def calc_crack_parameters(lam, mu, bulk_f, aspect):
    '''
    Calculates the terms sigma and K for cracks following the formulas in Chapman (2003) [p.371]

    Parameters
    ----------
    lam : float
        1st lamee parameter of the solid
    mu : float
        shear modulus of the uncracked solid
    bulk_f : float
        bulk modulus of the crack fill material (assumed to be a fluid)
    aspect : float
        aspect ratio of fractures

    Returns
    -------
    sigma_c : float
        normal stress acting on crack faces [Pa]
    k_c : float
        term Kc as described by Champan (2003)
    '''
    v = calc_poisson_ratio(lam, mu)
    sigma_c = (np.pi * mu * aspect)/(2 - 2*v)
    k_c = sigma_c / bulk_f
    return sigma_c, k_c

# Function to calculate D, F, G terms used to evalute elastic constants

def calc_d_terms(gamma, gammap, bulk_c, tau_m, tau_f, cpor, ppor, fpor, aspect, omega):
    '''
    Calculate the terms D1 and D2 following equations 30 and 31 of Chapman (2003)
    
    Parameters
    ----------
    gamma : float
        Chapman (2003)'s gamma parameter
    gamma_prime : float
        Chapman (2003)'s gamma prime parameter
    bulk_c : float
        Chapman (2003)'s Kc parameter
    tau_m : float
        mineral relaxation time [s]
    tau_f : float
        fracture relaxation time [s] 
    cpor : float
        porosity (or volume fraction) associated with micro-scale cracks
    ppor : float
        porosity (or volume fraction) associated with pores
    fpor : float
        porosity (or volume fraction) associated with meso-scale fractures
    aspect : float
        aspect ratio of cracks
    omega : float
        angular frequency of sampling wave (omerga = 2*pi*f)
    Returns
    -------
    d1 : float 
        Chapman's D1 parameter
    d2 : float
        Chapman's D2 parameter
    '''
    io = (cpor/aspect)/((cpor/aspect) + ppor)
    beta = (fpor/aspect)/((cpor/aspect) + ppor)
    
    d_denom_a = (1-io)*gamma + ((1-io)*beta)/(1+1j*omega*tau_f)
    d_denom_b = io*(1+(beta/(1 + 1j*omega*tau_f)))*((1+1j*omega*gamma*tau_m)/(1+1j*omega*tau_m))
    d_denom = d_denom_a + d_denom_b
    
    d1_num_a = (io/(3*(1+bulk_c))) + (1-io)*gammap
    d1_num_b = ((1j*omega*tau_m)/(1+1j*tau_m))*((1/(3+3*bulk_c)) - gammap)
    d1_num_c = io*(1 + (beta/(1 + 1j*omega*tau_f)))
    d1_num = d1_num_a - (d1_num_b*d1_num_c)
    
    d2_num = beta/((1+bulk_c)*(1+1j*omega*tau_f)) 
    
    d1 = d1_num/d_denom
    d2 = d2_num/d_denom

    return d1, d2

def calc_f_terms(d1, d2, gamma, gammap, bulk_c, tau_m, tau_f, cpor, ppor, aspect, omega):
    '''
    Calculate the terms F1 and F2 following equations 37 and 38 of Chapman (2003)
    
    Parameters
    ----------
    d1 : float 
        Chapman's D1 parameter
    d2 : float
        Chapman's D2 parameter
    gamma : float
        Chapman (2003)'s gamma parameter
    gamma_prime : float
        Chapman (2003)'s gamma prime parameter
    bulk_c : float
        Chapman (2003)'s Kc parameter
    tau_m : float
        mineral relaxation time [s]
    tau_f : float
        fracture relaxation time [s] 
    cpor : float
        porosity (or volume fraction) associated with micro-scale cracks
    ppor : float
        porosity (or volume fraction) associated with pores
    aspect : float
        aspect ratio of cracks
    omega : float
        angular frequency of sampling wave (omerga = 2*pi*f)
        
    Returns
    -------
    f1 : float 
        Chapman's F1 parameter
    f2 : float
        Chapman's F2 parameter
    '''
    io = (cpor/aspect)/((cpor/aspect) + ppor)
    
    f1a = 1/(1+1j*omega*tau_f)
    f1b = ((1+1j*omega*gamma*tau_m)/(1 + 1j*omega*tau_m))*io*d1
    f1c = (1-io)*d1
    f1d = (1/(3+3*bulk_c) - gammap)*(1j*io*omega*tau_m)/(1 + 1j*omega*tau_m)
    f1 = f1a*(f1b + f1c + f1d)
    
    f2a = (1j*omega*tau_f)/(1+bulk_c)
    f2b = io*d2*(1 + 1j*omega*gamma*tau_m)/(1 + 1j*omega*tau_m)
    f2c = d2*(1-io)
    f2 = (f2a + f2b + f2c)/(1+1j*omega*tau_f)
    return f1, f2

def calc_g_terms(d1, d2, gamma, gammap, bulk_c, tau_m, omega):
    '''
    Calculates the terms G1, G2, G3 following equations 33, 34, 35 of Chapman (2003)
    
    Parameters
    ----------
    d1 : float 
        Chapman's D1 parameter
    d2 : float
        Chapman's D2 parameter
    gamma : float
        Chapman (2003)'s gamma parameter
    gamma_prime : float
        Chapman (2003)'s gamma prime parameter
    bulk_c : float
        Chapman (2003)'s Kc parameter
    tau_m : float
        mineral relaxation time [s]
    omega : float
        angular frequency of sampling wave (omerga = 2*pi*f)
        
    Returns
    -------
    g1 : float
        Chapman's G1 parameter
    g2 : float 
        Chapman's G2 parameter
    g3 : float
        Chapman's G3 parameter
    '''
    g1 = (1j*omega*tau_m)/((1 + bulk_c)*(1 + 1j*omega*tau_m))
    g2a = (1 + 1j*omega*gamma*tau_m)/(1 + 1j*omega*tau_m)*d1
    g2 = g2a - (1j*omega*tau_m*gammap)/(1 + 1j*omega*tau_m)
    g3 = d2*(1 + 1j*omega*gamma*tau_m)/(1 + 1j*omega*tau_m)
    return g1, g2, g3

if __name__ == '__main__':
# Use parameters from Chapman (2003) to calculate C for 40Hz
    lam = 1.75e10
    mu = 1.75e10
    rho = 2300
    cden = 0.1
    por = 0.1
    aspect = 1e-4
    tau = 2e-5
    bulk_f = 2.2e9
    visc_f = 6e-4
    frac_length = 0.1
    fden = 0.05
    freq = 40/((2*np.pi)**2)
    C = chapman_ani(freq, lam, mu, bulk_f, visc_f, aspect, cden, fden, frac_length, por, tau)<|MERGE_RESOLUTION|>--- conflicted
+++ resolved
@@ -8,13 +8,8 @@
 
 import numpy as np
 
-<<<<<<< HEAD
-
-def chapman_anic():
-=======
 def chapman_ani(f, lam, mu, bulk_f, visc_f, aspect, cden, fden,
                 frac_length, por, tau, grainsize=120e-6):
->>>>>>> a47c1933
     '''
     Calculates a hexagonal, frequency dependent, complex elastic tensor C using 
     Mark Chapman's 2003 squirt flow model. This implementation assumes a fully saturated
